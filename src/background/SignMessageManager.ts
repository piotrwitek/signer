--- conflicted
+++ resolved
@@ -79,16 +79,8 @@
    * Pushes new state to popup.
    */
   private updateAppState() {
-<<<<<<< HEAD
-    console.log('AppState::');
-    console.log(toJS(this.appState.unsignedDeploys));
-    console.log(`Current::`);
-    console.log(toJS(this.unsignedDeploys));
     this.appState.unsignedDeploys.replace(this.unsignedDeploys.filter(d => !d.pushed));
     this.unsignedDeploys = this.unsignedDeploys.map(d => ({...d, pushed: true }));
-=======
-    this.appState.unsignedDeploys.replace(this.unsignedDeploys);
->>>>>>> 8bdd2fd5
   }
 
   /**
