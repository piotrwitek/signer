import * as events from 'events';
import { AppState } from '../lib/MemStore';
import PopupManager from '../background/PopupManager';
<<<<<<< HEAD
import { encodeBase16, DeployUtil } from 'casper-client-sdk';
=======
import { encodeBase64 } from 'tweetnacl-ts';
import * as nacl from 'tweetnacl-ts';
import { encodeBase16 } from 'casper-client-sdk';

const ed25519Key = {
  prefix: '01',
  length: 32
};

const secp256k1Key = {
  prefix: '02',
  length: 33
};
>>>>>>> d5fc9147

export type deployStatus = 'unsigned' | 'signed' | 'failed';
export interface deployWithID {
  id: number;
  status: deployStatus;
  deploy: DeployUtil.Deploy | null;
  signingKey: string;
  error?: Error;
}

const ed25519Key = {
  prefix: '01',
  length: 32
};

const secp256k1Key = {
  prefix: '02',
  length: 33
};
/**
 * Sign Message Manager
 *                      TODO: Update these docs
 * Algorithm:
 *    1. Injected script call `SignMessageManager.addUnsignedMessageAsync`, we return a Promise, inside the Promise, we will
 *       construct a message and assign it a unique id msgId and then we set up a event listen for `${msgId}:finished`.
 *       Resolve or reject when the event emits.
 *    2. Popup call `SignMessageManager.{rejectMsg|approveMsg}` either to reject or commit the signature request,
 *       and both methods will fire a event `${msgId}:finished`, which is listened by step 1.
 *
 * Important to Note:
 *    Any mention of PublicKey below will refer to the hex-encoded bytes of the Public Key prefixed with 01 or 02
 *    to denote the algorithm used to generate the key.
 *          01 - ed25519
 *          02 - secp256k1
 *
 */
export default class SignMessageManager extends events.EventEmitter {
  private unsignedDeploys: deployWithID[];
  private nextId: number;
  private popupManager: PopupManager;

  constructor(private appState: AppState) {
    super();
    this.unsignedDeploys = [];
    this.nextId = Math.round(Math.random() * Number.MAX_SAFE_INTEGER);
    this.popupManager = new PopupManager();
  }

  /**
   * Helper function to generate IDs to tag deploys with
   * @returns {number} id
   */
  private createId() {
    this.nextId = this.nextId % Number.MAX_SAFE_INTEGER;
    return this.nextId++;
  }

  /**
   * Checks given deploy for signatures
   * @param {DeployUtil.Deploy} deploy
   */
  private checkDeployForSignatures(deploy: DeployUtil.Deploy) {
    // TODO: Implement
  }

  /**
   * Update the AppState with the new list of unsigned deploys.
   * Pushes new state to popup.
   */
  private updateAppState() {
    this.appState.unsignedDeploys.replace(this.unsignedDeploys);
  }

  /**
   * Helper function to create Deploy object from JSON.
   * @param {JSON} deployJson
   * @returns {DeployUtil.Deploy} Deploy object
   */
  private deployFromJson(deployJson: JSON): DeployUtil.Deploy {
    let deploy = DeployUtil.deployFromJson(deployJson);
    if (!deploy) {
      throw new Error(`deployFromJson failed to parse JSON into Deploy object`);
    }
    return deploy;
  }

  /**
   * Adds the unsigned deploy to the app's queue.
   * @param {JSON} deployJson
   * @returns {number} id for added deploy
   */
  public addUnsignedDeployToQueue(deployJson: JSON, publicKey: string): number {
    let deploy: DeployUtil.Deploy;
    const id: number = this.createId();

    try {
      deploy = this.deployFromJson(deployJson);
      this.unsignedDeploys.push({
        id: id,
        status: 'unsigned',
        deploy: deploy,
        signingKey: publicKey
      });
    } catch (err) {
      this.unsignedDeploys.push({
        id: id,
        status: 'failed',
        deploy: null,
        signingKey: publicKey,
        error: err
      });
    }

    this.updateAppState();
    return id;
  }

  /**
   * Signs unsigned deploys from the app's queue
   * @param {DeployUtil.Deploy} deploy
   * @param {string} publicKey in hex format with algorithm prefix byte.
   * @returns {JSON} Signed deploy in JSON format
   */
  public signDeploy(
    deploy: JSON,
    publicKey: string // hex-encoded PublicKey bytes with algo prefix
  ): Promise<JSON> {
    return new Promise((resolve, reject) => {
      // Adding the deploy to the queue will update the extension state and UI
      const deployId = this.addUnsignedDeployToQueue(deploy, publicKey);
      this.popupManager.openPopup('sign');
      // Await outcome of user interaction with popup.
      this.once(`${deployId}:finished`, processedDeploy => {
        switch (processedDeploy.status) {
          case 'signed':
            return resolve(processedDeploy); // TODO: Return signed deploy JSON
          case 'failed':
            return reject(
              new Error(processedDeploy.errMsg! ?? 'User Cancelled Signing')
            );
          default:
            return reject(
              new Error(
                `Signer: Unknown error occurred. Deploy data: ${processedDeploy.toString()}`
              )
            );
        }
      });
    });
  }

  /**
<<<<<<< HEAD
   * Sets the status and errors fields for the rejected deploy.
   * @param deployId ID to identify deploy from queue
   */
  public rejectSignDeploy(deployId: number) {
    const deploy = this.getDeployById(deployId);
    deploy.status = 'failed';
    deploy.error = new Error('User Cancelled Signing');
    this.saveAndEmitEventIfNeeded(deploy);
    this.popupManager.closePopup();
  }

  /**
   * Retrieve the active public key from vault.
   * Will reject if:
   *  - The Signer is not connected.
   *  - There is no account in the vault.
   * @returns Active public key - hex-encoded with algorithm prefix
   */
  public getActivePublicKey() {
    return new Promise<string>((resolve, reject) => {
      let publicKey = this.appState.selectedUserAccount?.KeyPair.publicKey;
=======
   * Retrieve the active public key .
   * @returns {string} Hex-encoded public key with algorithm prefix.
   */
  public getActivePublicKey() {
    return new Promise<string>((resolve, reject) => {
      let publicKeyBytes = this.appState.selectedUserAccount?.signKeyPair
        .publicKey;
      if (!this.appState.connectionStatus) {
        return reject(new Error('Please connect to the Signer first.'));
      } else if (publicKeyBytes === undefined) {
        return reject(new Error('Please create an account first.'));
      }

      switch (publicKeyBytes.length) {
        case ed25519Key.length:
          return resolve(ed25519Key.prefix + encodeBase16(publicKeyBytes));
        case secp256k1Key.length:
          return resolve(secp256k1Key.prefix + encodeBase16(publicKeyBytes));
        default:
          return reject(new Error('Key was not of expected format!'));
      }
    });
  }

  // return base64 encoded public key of the current selected account only if connected
  public getSelectedPublicKeyBase64() {
    return new Promise((resolve, reject) => {
      let publicKey = this.appState.selectedUserAccount?.signKeyPair.publicKey;
>>>>>>> d5fc9147
      if (!this.appState.connectionStatus) {
        return reject(new Error('Please connect to the Signer first.'));
      } else if (publicKey === undefined) {
        return reject(new Error('Please create an account first.'));
      }
      // Hex encoded public key with algorithm prefix (ed25519 in this case)
      // this will henceforth be referred to as the public key.
      let publicKeyBytes = publicKey.toBytes();
      if (publicKey.isEd25519()) {
        return resolve(ed25519Key.prefix + encodeBase16(publicKeyBytes));
      } else if (publicKey.isSecp256K1()) {
        return resolve(secp256k1Key.prefix + encodeBase16(publicKeyBytes));
      } else {
        return reject(new Error('Key was not of expected format!'));
      }
    });
  }

  /**
   * Get deploy from queue by ID
   * @param deployId
   * @throws Error if there is no deploy with the given ID.
   */
  private getDeployById(deployId: number): deployWithID {
    let deploy = this.unsignedDeploys.find(data => data.id === deployId);
    if (deploy === undefined) {
      throw new Error(`Could not find deploy with id: ${deployId}`);
    }
    return deploy;
  }

  // Approve signature request
  public async approveSignDeploy(deployId: number) {
    const deployData = this.getDeployById(deployId);
    if (!this.appState.selectedUserAccount) {
      throw new Error(`No Active Account!`);
    }
    let activeKeyPair = this.appState.selectedUserAccount.KeyPair;
    if (!deployData.deploy) {
      deployData.error = new Error('Cannot sign null deploy!');
      this.saveAndEmitEventIfNeeded(deployData);
      return;
    }

    // Reject if user switches keys during signing process
    if (
      deployData.signingKey &&
      activeKeyPair.publicKey.toAccountHex() !== deployData.signingKey
    ) {
      deployData.status = 'failed';
      deployData.error = new Error('Active key changed during signing');
      this.saveAndEmitEventIfNeeded(deployData);
      return;
    }

    DeployUtil.signDeploy(deployData.deploy, activeKeyPair);

    deployData.status = 'signed';
    this.saveAndEmitEventIfNeeded(deployData);
  }

  private saveAndEmitEventIfNeeded(deploy: deployWithID) {
    let status = deploy.status;
    this.updateDeployWithId(deploy);
    if (status === 'failed' || status === 'signed') {
      // fire finished event, so that the Promise can resolve and return result to RPC caller
      this.emit(`${deploy.id}:finished`, deploy);
    }
  }

  private updateDeployWithId(deploy: deployWithID) {
    const index = this.unsignedDeploys.findIndex(
      deployData => deployData.id === deploy.id
    );
    if (index === -1) {
      throw new Error(`Could not find message with id: ${deploy.id}`);
    }
    this.unsignedDeploys[index] = deploy;
    this.updateAppState();
  }
}<|MERGE_RESOLUTION|>--- conflicted
+++ resolved
@@ -1,23 +1,7 @@
 import * as events from 'events';
 import { AppState } from '../lib/MemStore';
 import PopupManager from '../background/PopupManager';
-<<<<<<< HEAD
 import { encodeBase16, DeployUtil } from 'casper-client-sdk';
-=======
-import { encodeBase64 } from 'tweetnacl-ts';
-import * as nacl from 'tweetnacl-ts';
-import { encodeBase16 } from 'casper-client-sdk';
-
-const ed25519Key = {
-  prefix: '01',
-  length: 32
-};
-
-const secp256k1Key = {
-  prefix: '02',
-  length: 33
-};
->>>>>>> d5fc9147
 
 export type deployStatus = 'unsigned' | 'signed' | 'failed';
 export interface deployWithID {
@@ -170,7 +154,6 @@
   }
 
   /**
-<<<<<<< HEAD
    * Sets the status and errors fields for the rejected deploy.
    * @param deployId ID to identify deploy from queue
    */
@@ -192,43 +175,11 @@
   public getActivePublicKey() {
     return new Promise<string>((resolve, reject) => {
       let publicKey = this.appState.selectedUserAccount?.KeyPair.publicKey;
-=======
-   * Retrieve the active public key .
-   * @returns {string} Hex-encoded public key with algorithm prefix.
-   */
-  public getActivePublicKey() {
-    return new Promise<string>((resolve, reject) => {
-      let publicKeyBytes = this.appState.selectedUserAccount?.signKeyPair
-        .publicKey;
-      if (!this.appState.connectionStatus) {
-        return reject(new Error('Please connect to the Signer first.'));
-      } else if (publicKeyBytes === undefined) {
-        return reject(new Error('Please create an account first.'));
-      }
-
-      switch (publicKeyBytes.length) {
-        case ed25519Key.length:
-          return resolve(ed25519Key.prefix + encodeBase16(publicKeyBytes));
-        case secp256k1Key.length:
-          return resolve(secp256k1Key.prefix + encodeBase16(publicKeyBytes));
-        default:
-          return reject(new Error('Key was not of expected format!'));
-      }
-    });
-  }
-
-  // return base64 encoded public key of the current selected account only if connected
-  public getSelectedPublicKeyBase64() {
-    return new Promise((resolve, reject) => {
-      let publicKey = this.appState.selectedUserAccount?.signKeyPair.publicKey;
->>>>>>> d5fc9147
       if (!this.appState.connectionStatus) {
         return reject(new Error('Please connect to the Signer first.'));
       } else if (publicKey === undefined) {
         return reject(new Error('Please create an account first.'));
       }
-      // Hex encoded public key with algorithm prefix (ed25519 in this case)
-      // this will henceforth be referred to as the public key.
       let publicKeyBytes = publicKey.toBytes();
       if (publicKey.isEd25519()) {
         return resolve(ed25519Key.prefix + encodeBase16(publicKeyBytes));
