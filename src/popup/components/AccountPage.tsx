import { observer } from 'mobx-react';
import React from 'react';
import AccountManager from '../container/AccountManager';
import PopupManager from '../../background/PopupManager';
import { RouteComponentProps, withRouter } from 'react-router';
import { observable } from 'mobx';
import {
  CreateAccountFormData,
  ImportAccountFormData
} from '../container/ImportAccountContainer';
import ErrorContainer from '../container/ErrorContainer';
import {
  Button,
  // Checkbox,
  createStyles,
  Theme,
  Typography,
  WithStyles,
  // FormControlLabel,
  FormControl,
  Box,
  InputLabel,
  Popover,
  IconButton
} from '@material-ui/core';
import HelpIcon from '@material-ui/icons/Help';
import { SelectFieldWithFormState, TextFieldWithFormState } from './Forms';
import withStyles from '@material-ui/core/styles/withStyles';
import { decodeBase16, decodeBase64, Keys } from 'casper-client-sdk';
import { KeyPairWithAlias } from '../../@types/models';
import Pages from './Pages';

const styles = (theme: Theme) =>
  createStyles({
    root: {
      '& .MuiTextField-root': {
        marginTop: theme.spacing(2)
      }
    },
    importButton: {
      marginTop: theme.spacing(8)
    }
  });

interface Props extends RouteComponentProps, WithStyles<typeof styles> {
  authContainer: AccountManager;
  errors: ErrorContainer;
  action: 'Import' | 'Create';
}

@observer
class AccountPage extends React.Component<
  Props,
  { keyDownloadEnabled: boolean; algoAnchorEl: HTMLButtonElement | null }
> {
  @observable accountForm: ImportAccountFormData | CreateAccountFormData;

  private popupManager: PopupManager;

  constructor(props: Props) {
    super(props);
    if (props.action === 'Import') {
      this.accountForm = new ImportAccountFormData(props.errors);
    } else {
      this.accountForm = new CreateAccountFormData(props.errors);
    }
    this.state = {
      keyDownloadEnabled: false,
      algoAnchorEl: null
    };
    this.popupManager = new PopupManager();
  }

  async onCreateAccount() {
    const formData = this.accountForm as CreateAccountFormData;
    if (formData.submitDisabled) {
      return;
    }

    const names = this.props.authContainer.userAccounts.map(
      account => account.alias
    );
    if (names.includes(formData.name.$)) {
      return this.props.errors.capture(
        Promise.reject(
          new Error(`An account with name '${formData.name.$}' already exists.`)
        )
      );
    }

    let keyPair: KeyPairWithAlias;
    switch (formData.algorithm.$) {
      case 'ed25519': {
        keyPair = {
          alias: formData.name.$,
          KeyPair: Keys.Ed25519.parseKeyPair(
            decodeBase16(formData.publicKey.$.substring(2)),
            decodeBase64(formData.secretKeyBase64.value)
          )
        };
        break;
      }
      case 'secp256k1': {
        keyPair = {
          alias: formData.name.$,
          KeyPair: Keys.Secp256K1.parseKeyPair(
            decodeBase16(formData.publicKey.$.substring(2)),
            decodeBase64(formData.secretKeyBase64.value),
            'raw'
          )
        };
        break;
      }
      default: {
        throw new Error('Invalid algorithm selected');
      }
    }

    if (this.state.keyDownloadEnabled) {
      await this.props.authContainer.downloadPemFiles(keyPair.alias);
    }

    await this._onSubmit();
  }

  onImportAccount() {
    if (this.accountForm.submitDisabled) {
      return;
    }
    this._onSubmit();
  }

  async _onSubmit() {
    await this.props.authContainer.importUserAccount(
      this.accountForm.name.$,
      this.accountForm.secretKeyBase64.value,
      this.accountForm.algorithm.$
    );
    this.props.history.push(Pages.Home);
    this.props.history.replace(Pages.Home);
  }

  renderImportForm() {
    const showAlgoHelp = (event: React.MouseEvent<HTMLButtonElement>) => {
      this.setState({ algoAnchorEl: event.currentTarget });
    };
    const helpOpen = Boolean(showAlgoHelp);
    const helpId = helpOpen ? 'algo-helper' : undefined;
    const helpClose = () => {
      this.setState({ algoAnchorEl: null });
    };

    const form = this.accountForm as ImportAccountFormData;
    return (
      <form className={this.props.classes.root}>
        <FormControl>
          <Typography id="continuous-slider" variant="h6" gutterBottom>
            Import from Secret Key File
          </Typography>
          <Box
            display={'flex'}
            flexDirection={'row'}
            alignItems={'center'}
            m={1}
          >
            <Button
              id={'private-key-uploader'}
              variant="contained"
              style={{
                backgroundColor: 'var(--cspr-dark-blue)',
                color: 'white'
              }}
              component="label"
            >
              Upload
              <input
                type="file"
                style={{ display: 'none' }}
                onChange={(e: React.ChangeEvent<HTMLInputElement>) =>
                  // form.handleFileSelect(e)
                  {
                    return;
                  }
                }
              />
            </Button>
            <Box ml={1}>
              <Typography component={'span'}>
                <Box fontSize={12}>
                  {form.file ? form.file.name : 'No file selected'}
                </Box>
              </Typography>
            </Box>
          </Box>
        </FormControl>
        <Box>
          <FormControl style={{ width: '80%' }}>
            <InputLabel id="algo-select-lbl">Algorithm</InputLabel>
            <SelectFieldWithFormState
              fullWidth
              labelId="algo-select-lbl"
              fieldState={this.accountForm.algorithm}
              selectItems={[
                { value: 'ed25519', text: 'ED25519' },
                { value: 'secp256k1', text: 'SECP256k1' }
              ]}
            />
          </FormControl>
          <IconButton onClick={showAlgoHelp} style={{ float: 'right' }}>
            <HelpIcon />
          </IconButton>
          {this.state.algoAnchorEl && (
            <Popover
              id={helpId}
              open={helpOpen}
              anchorEl={this.state.algoAnchorEl}
              onClose={helpClose}
              anchorOrigin={{
                vertical: 'top',
                horizontal: 'right'
              }}
              transformOrigin={{
                vertical: 'bottom',
                horizontal: 'right'
              }}
            >
              <Typography
                component={'summary'}
                style={{
                  padding: '1.4em',
                  backgroundColor: 'var(--cspr-dark-blue)',
                  color: 'white'
                }}
              >
                <b>Which algorithm?</b>
                <br />
                Open your <code>public_key_hex</code> file which should be in
                the same location as the secret key file.
                <br />
                If the key starts with:
                <ul>
                  <li>01: ED25519</li>
                  <li>02: SECP256k1</li>
                </ul>
              </Typography>
            </Popover>
          )}
        </Box>
        <TextFieldWithFormState
          fullWidth
          label="Name"
          placeholder="Human Readable Alias"
          id="import-name"
          fieldState={this.accountForm.name}
        />
        <FormControl fullWidth className={this.props.classes.importButton}>
          <Button
            type="submit"
            disabled={this.accountForm.submitDisabled}
            color="primary"
            variant={'contained'}
            onClick={() => {
              this.onImportAccount();
            }}
          >
            Import
          </Button>
        </FormControl>
      </form>
    );
  }

  renderCreateForm() {
    const formData = this.accountForm as CreateAccountFormData;
    // const toggleDownloadKey = (event: React.ChangeEvent<HTMLInputElement>) => {
    //   this.setState({
    //     ...this.state,
    //     keyDownloadEnabled: event.target.checked
    //   });
    // };
    return (
      <form className={this.props.classes.root}>
        <Typography variant="h6" style={{ marginTop: '-1em' }}>
          Create Account
        </Typography>
        <TextFieldWithFormState
          aria-label="Input for setting name of key"
          autoFocus
          fullWidth
          label="Name"
          placeholder="Human Readable Alias"
          id="import-name"
          fieldState={this.accountForm.name}
        />
        {/* 
          TODO: Uncomment the below FormControl and delete the subsequent
          TextFieldWithFormState when SECP256k1 generation is fixed
        */}
        <FormControl fullWidth>
          <InputLabel id="algo-select-lbl">Algorithm</InputLabel>
          <SelectFieldWithFormState
            fullWidth
            labelId="algo-select-lbl"
            fieldState={this.accountForm.algorithm}
            selectItems={[
              { value: 'ed25519', text: 'ED25519' },
              { value: 'secp256k1', text: 'SECP256k1' }
            ]}
          />
        </FormControl>
        <TextFieldWithFormState
          fullWidth
          InputProps={{ readOnly: true, disabled: true }}
          label="Public Key"
          id="create-public-key"
          value={formData.publicKey.$ ? formData.publicKey.$ : ''}
        />
        <TextFieldWithFormState
          fullWidth
          InputProps={{ readOnly: true, disabled: true }}
          label="Secret Key (Base64)"
          placeholder="Base64 encoded Ed25519 secret key"
<<<<<<< HEAD
          id="create-private-key"
=======
          id="create-secret-key"
>>>>>>> bdce1159
          value={formData.secretKeyBase64.$ ? formData.secretKeyBase64.$ : ''}
        />
        {/* 
          Because the account is not yet saved it cannot be downloaded. 
          This may be modified to allow this in future.
        */}
        {/* <FormControlLabel
          control={
            <Checkbox
              checked={this.state.keyDownloadEnabled}
              onChange={toggleDownloadKey}
              name="keyDownloadToggle"
            />
          }
          label="Download Key"
        /> */}
        <FormControl fullWidth margin={'normal'}>
          <Button
            type="submit"
            className="mt-5"
            disabled={this.accountForm.submitDisabled}
            color="primary"
            variant="contained"
            onClick={() => {
              this.onCreateAccount();
            }}
          >
            Create
          </Button>
        </FormControl>
      </form>
    );
  }

  render() {
    return (
      <div>
        <div className="mt-5 mb-4">
          {this.accountForm instanceof CreateAccountFormData
            ? this.renderCreateForm()
            : this.renderImportForm()}
        </div>
      </div>
    );
  }
}

export default withStyles(styles, { withTheme: true })(withRouter(AccountPage));<|MERGE_RESOLUTION|>--- conflicted
+++ resolved
@@ -320,11 +320,7 @@
           InputProps={{ readOnly: true, disabled: true }}
           label="Secret Key (Base64)"
           placeholder="Base64 encoded Ed25519 secret key"
-<<<<<<< HEAD
-          id="create-private-key"
-=======
           id="create-secret-key"
->>>>>>> bdce1159
           value={formData.secretKeyBase64.$ ? formData.secretKeyBase64.$ : ''}
         />
         {/* 
