--- conflicted
+++ resolved
@@ -11,10 +11,6 @@
 
   @computed
   get deployToSign() {
-<<<<<<< HEAD
-    console.log('Checking for Deploy to Sign...');
-=======
->>>>>>> bdce1159
     if (this.appState.unsignedDeploys.length > 0) {
       return this.appState.unsignedDeploys[0];
     }
@@ -26,10 +22,6 @@
   }
 
   async signDeploy(deployId: number) {
-<<<<<<< HEAD
-    console.log('Signing...');
-=======
->>>>>>> bdce1159
     await this.backgroundManager.signDeploy(deployId);
     // this.closeWindow();
   }
