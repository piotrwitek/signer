--- conflicted
+++ resolved
@@ -74,10 +74,6 @@
   //                 publicPEMOptions: { label: 'PUBLIC KEY' },
   //                 curveParameters: undefined
   //               });
-<<<<<<< HEAD
-  //               console.log(fileContents);
-=======
->>>>>>> bdce1159
   //               let decoded = encoder.encodePrivate(fileContents, 'pem', 'raw');
   //               this.secretKeyBase64.onChange(decoded);
   //             }
