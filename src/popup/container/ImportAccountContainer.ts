import { FieldState } from 'formstate';
import {
  fieldSubmittable,
  valueRequired,
  isAlgorithm
} from '../../lib/FormValidator';
import { action, computed, observable } from 'mobx';
import { encodeBase64 } from 'tweetnacl-util';
import ErrorContainer from './ErrorContainer';
import { Keys } from 'casper-client-sdk';
import ASN1 from '@lapo/asn1js';
import Base64 from '@lapo/asn1js/base64';
import Hex from '@lapo/asn1js/hex';
export interface SubmittableFormData {
  submitDisabled: boolean;
  resetFields: () => void;
}

export class ImportAccountFormData implements SubmittableFormData {
  secretKeyBase64: FieldState<string> = new FieldState<string>('').validators(
    valueRequired
  );
  algorithm: FieldState<string> = new FieldState<string>('').validators(
    valueRequired,
    isAlgorithm
  );
  name: FieldState<string> = new FieldState<string>('').validators(
    valueRequired
  );
  reHex = /^\s*(?:[0-9A-Fa-f][0-9A-Fa-f]\s*)+$/;
  //prettier-ignore
  ed25519DerPrefix = Buffer.from([48, 46, 2, 1, 0, 48, 5, 6, 3, 43, 101, 112, 4, 34, 4, 32]);
  @observable file: File | null = null;

  private decodeText(val: any) {
    try {
      var der: Uint8Array = this.reHex.test(val)
        ? Hex.decode(val)
        : Base64.unarmor(val);
      // if (der.slice(0, 15) === this.ed25519DerPrefix) return 'ed25519';
      var decoded = ASN1.decode(der);
      console.log(decoded.toPrettyString());
    } catch (e) {
      console.error(e);
    }
  }

  private checkFileContent(fileContent: string) {
    if (!fileContent) {
      return 'The content of imported file cannot be empty!';
    }
    if (fileContent.includes('PUBLIC KEY')) {
      return 'Not a secret key file!';
    }
    return null;
  }

  constructor(private errors: ErrorContainer) {}

  handleFileSelect = (e: React.ChangeEvent<HTMLInputElement>) => {
    if (this.errors.lastError) {
      this.errors.dismissLast();
    }
    if (e.target.files) {
      this.file = e.target.files[0];
      const reader = new FileReader();
      reader.readAsText(this.file);
      reader.onload = e => {
        const fileContents = reader.result as string;
        const errorMsg = this.checkFileContent(fileContents);
        if (errorMsg === null) {
          const file = this.file?.name!.split('.');
          if (file === undefined) {
            this.errors.capture(Promise.reject(new Error('File undefined')));
          } else {
            // File is not undefined now check format by extension
            const fileExt = file[1];
            if (fileExt !== 'pem') {
              this.errors.capture(
                Promise.reject(
                  new Error(
                    `Invalid file format: .${fileExt}. Please upload a .pem file.`
                  )
                )
              );
            } else {
              let pem, parsedKey;
              console.log(fileContents);
              this.decodeText(fileContents);
              try {
                switch (this.algorithm.$) {
                  case 'ed25519': {
                    pem = Keys.Ed25519.readBase64WithPEM(fileContents);
                    parsedKey = Keys.Ed25519.parsePrivateKey(pem);
                    break;
                  }
                  case 'secp256k1': {
                    pem = Keys.Secp256K1.readBase64WithPEM(fileContents);
                    parsedKey = Keys.Secp256K1.parsePrivateKey(pem);
                    break;
                  }
                  default: {
                    throw new Error('Invalid algorithm selected');
                  }
                }
                this.secretKeyBase64.onChange(encodeBase64(parsedKey));
              } catch (e) {
<<<<<<< HEAD
                console.log('ERROR', e);
                this.errors.capture(
                  Promise.reject({
                    message:
                      'Key did not match selected algorithm, please close/refresh to try again.'
                  })
=======
                this.errors.capture(
                  Promise.reject(
                    new Error('Key did not match selected algorithm')
                  )
>>>>>>> 44ac1eba
                );
              }
            }
          }
        } else {
          this.errors.capture(Promise.reject(new Error(errorMsg)));
        }
      };
    }
  };

  @computed
  get submitDisabled(): boolean {
    return !(
      fieldSubmittable(this.secretKeyBase64) &&
      fieldSubmittable(this.name) &&
      fieldSubmittable(this.algorithm)
    );
  }

  @action
  resetFields() {
    this.secretKeyBase64.reset();
    this.algorithm.reset();
    this.name.reset();
  }
}

export class CreateAccountFormData extends ImportAccountFormData {
  publicKey: FieldState<string> = new FieldState<string>('').validators(
    valueRequired
  );

  constructor(errors: ErrorContainer) {
    super(errors);
    this.algorithm.onUpdate(fieldState => {
      switch (fieldState.value) {
        case 'ed25519': {
          let ed25519KP = Keys.Ed25519.new();
          this.publicKey.onChange(ed25519KP.publicKey.toAccountHex());
          this.secretKeyBase64.onChange(encodeBase64(ed25519KP.privateKey));
          break;
        }
        case 'secp256k1': {
          let secp256k1KP = Keys.Secp256K1.new();
          this.publicKey.onChange(secp256k1KP.publicKey.toAccountHex());
          this.secretKeyBase64.onChange(encodeBase64(secp256k1KP.privateKey));
          break;
        }
        default:
          throw new Error('Invalid algorithm');
      }
    });
  }

  @computed
  get submitDisabled(): boolean {
    return !(
      fieldSubmittable(this.secretKeyBase64) &&
      fieldSubmittable(this.name) &&
      fieldSubmittable(this.publicKey)
    );
  }

  @action
  resetFields() {
    super.resetFields();
    this.publicKey.reset();
  }
}<|MERGE_RESOLUTION|>--- conflicted
+++ resolved
@@ -32,14 +32,17 @@
   ed25519DerPrefix = Buffer.from([48, 46, 2, 1, 0, 48, 5, 6, 3, 43, 101, 112, 4, 34, 4, 32]);
   @observable file: File | null = null;
 
-  private decodeText(val: any) {
+  private decodeText(val: any): 'secp256k1' | 'ed25519' | undefined {
     try {
       var der: Uint8Array = this.reHex.test(val)
         ? Hex.decode(val)
         : Base64.unarmor(val);
       // if (der.slice(0, 15) === this.ed25519DerPrefix) return 'ed25519';
       var decoded = ASN1.decode(der);
-      console.log(decoded.toPrettyString());
+      const pretty = decoded.toPrettyString().replace(/(\r\n|\n|\r)/gm, "");
+      console.log(pretty);
+      if (pretty.search('secp256k1') > -1) return 'secp256k1';
+      if (pretty.search('curveEd25519') > -1) return 'ed25519';
     } catch (e) {
       console.error(e);
     }
@@ -85,41 +88,24 @@
               );
             } else {
               let pem, parsedKey;
-              console.log(fileContents);
-              this.decodeText(fileContents);
-              try {
-                switch (this.algorithm.$) {
-                  case 'ed25519': {
-                    pem = Keys.Ed25519.readBase64WithPEM(fileContents);
-                    parsedKey = Keys.Ed25519.parsePrivateKey(pem);
-                    break;
-                  }
-                  case 'secp256k1': {
-                    pem = Keys.Secp256K1.readBase64WithPEM(fileContents);
-                    parsedKey = Keys.Secp256K1.parsePrivateKey(pem);
-                    break;
-                  }
-                  default: {
-                    throw new Error('Invalid algorithm selected');
-                  }
+              const type = this.decodeText(fileContents);
+              console.log(fileContents, type);
+              switch (type) {
+                case 'ed25519': {
+                  pem = Keys.Ed25519.readBase64WithPEM(fileContents);
+                  parsedKey = Keys.Ed25519.parsePrivateKey(pem);
+                  break;
                 }
-                this.secretKeyBase64.onChange(encodeBase64(parsedKey));
-              } catch (e) {
-<<<<<<< HEAD
-                console.log('ERROR', e);
-                this.errors.capture(
-                  Promise.reject({
-                    message:
-                      'Key did not match selected algorithm, please close/refresh to try again.'
-                  })
-=======
-                this.errors.capture(
-                  Promise.reject(
-                    new Error('Key did not match selected algorithm')
-                  )
->>>>>>> 44ac1eba
-                );
+                case 'secp256k1': {
+                  pem = Keys.Secp256K1.readBase64WithPEM(fileContents);
+                  parsedKey = Keys.Secp256K1.parsePrivateKey(pem);
+                  break;
+                }
+                default: {
+                  throw new Error('Invalid algorithm selected');
+                }
               }
+              this.secretKeyBase64.onChange(encodeBase64(parsedKey));
             }
           }
         } else {
