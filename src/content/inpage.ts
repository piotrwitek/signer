import { registerClient } from '../lib/rpc/client';

// See README.md for details
class CasperLabsPluginHelper {
  private readonly call: <RESULT>(
    method: string,
    ...params: any[]
  ) => Promise<RESULT>;

  constructor() {
    this.call = registerClient();
  }

  async isConnected() {
    return this.call<boolean>('isConnected');
  }

  async requestConnection() {
    return this.call<void>('requestConnection');
  }

<<<<<<< HEAD
  async sign(deploy: JSON, publicKey: string) {
    return this.call<string>('sign', deploy, publicKey);
  }

  async disconnectFromSite() {
    return this.call<void>('disconnectFromSite');
=======
  async disconnectFromSite() {
    return this.call<void>('disconnectFromSite');
  }

  async removeSite() {
    return this.call<void>('removeSite');
  }

  async sign(deploy: JSON, publicKey: string) {
    return this.call<string>('sign', deploy, publicKey);
>>>>>>> bdce1159
  }

  async getActivePublicKey() {
    return this.call<string>('getActivePublicKey');
  }
}

// inject to window, so that Clarity code could use it.
(window as any).casperlabsHelper = new CasperLabsPluginHelper();<|MERGE_RESOLUTION|>--- conflicted
+++ resolved
@@ -19,14 +19,6 @@
     return this.call<void>('requestConnection');
   }
 
-<<<<<<< HEAD
-  async sign(deploy: JSON, publicKey: string) {
-    return this.call<string>('sign', deploy, publicKey);
-  }
-
-  async disconnectFromSite() {
-    return this.call<void>('disconnectFromSite');
-=======
   async disconnectFromSite() {
     return this.call<void>('disconnectFromSite');
   }
@@ -37,7 +29,6 @@
 
   async sign(deploy: JSON, publicKey: string) {
     return this.call<string>('sign', deploy, publicKey);
->>>>>>> bdce1159
   }
 
   async getActivePublicKey() {
